--- conflicted
+++ resolved
@@ -26,12 +26,7 @@
     "cached-property~=2.0",
     "cyclopts~=3.0",
     "fasttext~=0.9.3",
-<<<<<<< HEAD
-    "huggingface-hub[hf_xet]>=0.30.1,<0.34.0",
-=======
-    "fastcoref~=2.1",
     "huggingface-hub[hf_xet]>=0.30.1,<0.35.0",
->>>>>>> 42c37b6b
     "injector~=0.22.0",
     "ir-datasets~=0.5.9",  # TODO: Make this an optional dependency and expose dependent interfaces only if installed.
     "joblib~=1.4",
