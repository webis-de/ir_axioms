[project]
name = "ir_axioms"
authors = [
    {name = "Jan Heinrich Merker", email = "heinrich.merker@uni-jena.de"},
    {name = "Alexander Bondarenko", email = "alexander.bondarenko@uni-jena.de"},
    {name = "Maik Fröbe", email = "maik.froebe@uni-jena.de"},
    {name = "Benno Stein", email = "benno.stein@uni-weimar.de"},
    {name = "Michael Völske", email = "michael.voelske@uni-weimar.de"},
    {name = "Matthias Hagen", email = "matthias.hagen@uni-jena.de"},
    {name = "Martin Potthast", email = "martin.potthast@uni-kassel.de"},
]
description = "Axiomatic constraints for information retrieval and retrieval-augmented generation."
readme = "README.md"
requires-python = ">=3.11"
classifiers = [
    "Programming Language :: Python :: 3",
    "Programming Language :: Python :: 3 :: Only",
    "Programming Language :: Python :: 3.11",
    "Programming Language :: Python :: 3.12",
    "Operating System :: OS Independent",
    "Intended Audience :: Science/Research",
    "Topic :: Scientific/Engineering",
]
dependencies = [
    "annotated-types~=0.7.0",
    "cached-property~=2.0",
    "cyclopts~=3.0",
    "fasttext~=0.9.3",
    "frozendict~=2.4",
    "huggingface-hub[hf_xet]>=0.30.1,<0.36.0",
    "injector~=0.22.0",
    "ir-datasets~=0.5.9",  # TODO: Make this an optional dependency and expose dependent interfaces only if installed.
    "joblib~=1.4",
    "language-tool-python~=2.8",  # TODO: Make this an optional dependency and expose dependent interfaces only if installed.
    "more-itertools~=10.5",
    "negspacy~=1.0",  # TODO: Make this an optional dependency and expose dependent interfaces only if installed.
    "nltk~=3.9",  # TODO: Make this an optional dependency and expose dependent interfaces only if installed.
    "numpy~=1.26",
    "pandas~=2.2",
    "python-dotenv~=1.0",
    "rouge-score~=0.1.2",  # TODO: Make this an optional dependency and expose dependent interfaces only if installed.
    "scikit-learn~=1.4",
    "spacy~=3.7",  # TODO: Make this an optional dependency and expose dependent interfaces only if installed.
    "targer-api~=1.1",  # TODO: Make this an optional dependency and expose dependent interfaces only if installed.
    "textacy~=0.13.0",  # TODO: Make this an optional dependency and expose dependent interfaces only if installed.
    "tqdm~=4.67",
    "trectools~=0.0.49",  # TODO: Make this an optional dependency and expose dependent interfaces only if installed.
]
dynamic = ["version"]

[project.optional-dependencies]
tests = [
    "bandit[toml]~=1.8",
    "mypy~=1.13",
    "pytest~=8.3",
<<<<<<< HEAD
    "pytest-cov>=6,<8",
    "ruff~=0.12.7",
=======
    "pytest-cov~=6.0",
    "ruff>=0.12.7,<0.14.0",
>>>>>>> b0be3fe0
    "types-tqdm~=4.66",
]
experiments = [
    "cappr[hf]~=0.9.6",
    "ir-measures>=0.3.6,<0.5.0",
    "jupyter~=1.1",
    "lightgbm~=4.5",
    "ragas~=0.3.0",
    "ray[default,data]~=2.48",
    "seaborn~=0.13.2",
    "transformers~=4.48",
    "typing-extensions~=4.12",
    "xgboost>=2.1,<4.0",
]
pyserini = [
    "pyserini>=0.43,<2.0",
]
pyterrier = [
    "python-terrier~=0.13.0",
]
keybert = [
    "keybert>=0.8.5,<0.10.0",
]
sbert = [
    "sentence-transformers>=4.0,<6.0",
]

[project.urls]
"Homepage" = "https://github.com/webis-de/ir_axioms"
"Bug Tracker" = "https://github.com/webis-de/ir_axioms/issues"

[project.scripts]
axioms = "ir_axioms.cli:app"
ir_axioms = "ir_axioms.cli:app"
ir-axioms = "ir_axioms.cli:app"

[build-system]
requires = [
    "setuptools~=80.9",
    "setuptools-scm>=8,<10",
]
build-backend = "setuptools.build_meta"

[tool.setuptools.packages.find]
exclude = [
    "build",
    "venv",
    ".venv",
    "notebooks",
    "data",
]

[tool.setuptools.package-data]
"*" = ["*.txt", "*.md", "*.rst"]

[tool.ruff]
exclude = [
    "build",
    "venv",
    ".venv",
    "notebooks",
    "data",
    "experiments",  # TODO: Re-enable this once the experiments are cleaned up.
]

[tool.mypy]
exclude = [
    "build",
    "venv",
    ".venv",
    "notebooks",
    "data",
]
ignore_missing_imports = true
disable_error_code = "type-abstract"

[tool.bandit]
exclude_dirs = [
    "build",
    "venv",
    ".venv",
    "notebooks",
    "data",
]

[tool.bandit.assert_used]
skips = ["**/test_*.py"]

[tool.pytest.ini_options]
log_cli = true
filterwarnings =[
    "ignore:Importing 'parser.split_arg_string' is deprecated:DeprecationWarning",
    "ignore:Attempted to get latest version of terrier-assemblies:UserWarning",
]

[tool.setuptools_scm]<|MERGE_RESOLUTION|>--- conflicted
+++ resolved
@@ -53,13 +53,8 @@
     "bandit[toml]~=1.8",
     "mypy~=1.13",
     "pytest~=8.3",
-<<<<<<< HEAD
     "pytest-cov>=6,<8",
-    "ruff~=0.12.7",
-=======
-    "pytest-cov~=6.0",
     "ruff>=0.12.7,<0.14.0",
->>>>>>> b0be3fe0
     "types-tqdm~=4.66",
 ]
 experiments = [
